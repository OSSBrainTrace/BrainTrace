--- conflicted
+++ resolved
@@ -203,13 +203,7 @@
     "{\n"
     '  "referenced_nodes": ["노드 이름1", "노드 이름2", ...]\n'
     "}\n"
-<<<<<<< HEAD
     "※ 참고한 노드 이름만 정확히 JSON 배열로 나열하고, 도메인 정보, 노드 간 관계, 설명은 포함하지 마."
-=======
-    "반드시 노드 이름만 배열로 나열하고, 도메인 정보, 노드간 관계, 설명은 포함하지 마. 정확한 JSON만 출력해줘."
-    # "스키마를 기반으로 추론을 하여도 답변할 수 없는 질문이면, 이렇게 말해: '현재 지식그래프에서는 해당 질문에 답할 수 없습니다.'\n"
->>>>>>> 61803728
-)
 
 
     try:
