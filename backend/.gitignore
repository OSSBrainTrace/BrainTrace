<<<<<<< HEAD
/venv
.data/
/venv
=======

.venv/
.data/

/.env

>>>>>>> d0929b3a
/data
/__pycache__/

/uploaded_txts/
/uploaded_pdfs/
<<<<<<< HEAD
/uploaded_docx/
/uploaded_mds/

neo4j
build
dist
=======
/uploaded_mds/
/uploaded_docx/
>>>>>>> d0929b3a
<|MERGE_RESOLUTION|>--- conflicted
+++ resolved
@@ -1,28 +1,13 @@
-<<<<<<< HEAD
 /venv
 .data/
-/venv
-=======
-
-.venv/
-.data/
-
-/.env
-
->>>>>>> d0929b3a
 /data
 /__pycache__/
 
 /uploaded_txts/
 /uploaded_pdfs/
-<<<<<<< HEAD
 /uploaded_docx/
 /uploaded_mds/
 
 neo4j
 build
-dist
-=======
-/uploaded_mds/
-/uploaded_docx/
->>>>>>> d0929b3a
+dist